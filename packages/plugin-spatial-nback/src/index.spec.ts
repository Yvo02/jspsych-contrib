--- conflicted
+++ resolved
@@ -13,11 +13,7 @@
     const { expectFinished, getHTML, getData } = await startTimeline([
       {
         type: jsPsychSpatialNback,
-<<<<<<< HEAD
         stimulus_row: 0,  // Explicitly set to test with stimulus, otherwise empty grid
-=======
-        stimulus_row: 0, // Explicitly set to test with stimulus
->>>>>>> 6f517307
         stimulus_col: 0,
         stimulus_duration: 750, // Set explicit duration for predictable timing
       },
@@ -146,10 +142,6 @@
     // Let entire trial duration pass without any response
     jest.advanceTimersByTime(1001); // 500ms stimulus + 500ms ISI + 1ms to complete trial and collect data
     await expectFinished();
-<<<<<<< HEAD
-=======
-
->>>>>>> 6f517307
     // Verify no response data is correctly recorded
     const data = getData().values()[0];
     expect(data.response).toBe(null); // No button was pressed
@@ -235,18 +227,11 @@
       },
     ]);
 
-<<<<<<< HEAD
     expect(getHTML()).toContain("CUSTOM MATCH");
     expect(getHTML()).toContain("CUSTOM NO MATCH");
     
     document.getElementById("nback-response-btn-0")?.click();
     jest.advanceTimersByTime(1250); // 750ms stimulus + 500ms ISI
-=======
-    expect(getHTML()).toContain("CUSTOM BUTTON");
-
-    document.getElementById("nback-response-btn")?.click();
-    jest.advanceTimersByTime(1751); // 750ms stimulus + 500ms ISI + 500ms feedback + 1ms to complete trial
->>>>>>> 6f517307
     await expectFinished();
   });
 
@@ -266,15 +251,9 @@
     ]);
 
     expect(getHTML()).toContain("Custom test instructions");
-<<<<<<< HEAD
-    
-    document.getElementById("nback-response-btn-0")?.click();
-    jest.advanceTimersByTime(1250); // 750ms stimulus + 500ms ISI
-=======
-
-    document.getElementById("nback-response-btn")?.click();
-    jest.advanceTimersByTime(1751); // 750ms stimulus + 500ms ISI + 500ms feedback + 1ms to complete trial
->>>>>>> 6f517307
+    
+    document.getElementById("nback-response-btn-0")?.click();
+    jest.advanceTimersByTime(1250); // 750ms stimulus + 500ms ISI
     await expectFinished();
   });
 
@@ -294,21 +273,10 @@
     ]);
 
     const stimulusCell = document.getElementById("cell-0-0") as HTMLElement;
-<<<<<<< HEAD
     expect(stimulusCell.style.backgroundColor).toBe("rgb(255, 0, 0)");    
     
     document.getElementById("nback-response-btn-0")?.click();
     jest.advanceTimersByTime(700); // 200ms stimulus + 500ms ISI
-=======
-    expect(stimulusCell.style.backgroundColor).toBe("rgb(255, 0, 0)");
-
-    // After stimulus duration, should be hidden
-    jest.advanceTimersByTime(201); // 200ms stimulus + 1ms extra to ensure it's hidden
-    expect(stimulusCell.style.backgroundColor).toBe("");
-
-    document.getElementById("nback-response-btn")?.click();
-    jest.advanceTimersByTime(1200); // 200ms stimulus + 500ms ISI + 500ms feedback - 1ms already advanced + 1ms to complete trial
->>>>>>> 6f517307
     await expectFinished();
   });
 
@@ -330,20 +298,8 @@
     ]);
 
     // Respond to trigger feedback
-<<<<<<< HEAD
     document.getElementById("nback-response-btn-0")?.click();
     jest.advanceTimersByTime(2050); // 750ms stimulus + 1000ms ISI + 800ms feedback
-=======
-    document.getElementById("nback-response-btn")?.click();
-    jest.advanceTimersByTime(100);
-
-    // Check feedback is shown
-    const feedbackDiv = document.getElementById("nback-feedback");
-    expect(feedbackDiv?.textContent).toContain("Correct!");
-
-    // Complete trial with extended feedback duration
-    jest.advanceTimersByTime(2451); // 750ms stimulus + 500ms ISI + 800ms feedback - 100ms already advanced + 1ms to complete trial
->>>>>>> 6f517307
     await expectFinished();
   });
 
@@ -371,19 +327,8 @@
     expect(stimulusCell.style.backgroundColor).toBe("rgb(255, 170, 0)");
 
     // Respond to trigger feedback
-<<<<<<< HEAD
     document.getElementById("nback-response-btn-0")?.click();
     jest.advanceTimersByTime(1950); // 750ms stimulus + 1000ms ISI + 200ms feedback
-=======
-    document.getElementById("nback-response-btn")?.click();
-    jest.advanceTimersByTime(100);
-
-    // Check feedback color
-    const grid = document.getElementById("nback-grid") as HTMLElement;
-    expect(grid.style.border).toContain("#00ffaa");
-
-    jest.advanceTimersByTime(1851); // 750ms stimulus + 500ms ISI + 200ms feedback - 100ms already advanced + 1ms to complete trial
->>>>>>> 6f517307
     await expectFinished();
   });
 
@@ -405,23 +350,12 @@
     ]);
 
     // Respond (incorrectly) to non-target
-<<<<<<< HEAD
     document.getElementById("nback-response-btn-0")?.click();    
     // Check feedback shows incorrect
     const feedbackDiv = document.getElementById("nback-feedback");
     expect(feedbackDiv?.textContent).toContain("Incorrect!");
     
     jest.advanceTimersByTime(1850); // 750ms stimulus + 500ms ISI + 200ms feedback
-=======
-    document.getElementById("nback-response-btn")?.click();
-    jest.advanceTimersByTime(100);
-
-    // Check feedback shows incorrect
-    const feedbackDiv = document.getElementById("nback-feedback");
-    expect(feedbackDiv?.textContent).toContain("Incorrect!");
-
-    jest.advanceTimersByTime(1851); // 750ms stimulus + 500ms ISI + 200ms feedback - 100ms already advanced + 1ms to complete trial
->>>>>>> 6f517307
     await expectFinished();
 
     const data = getData().values()[0];
@@ -558,27 +492,16 @@
     ]);
 
     // Respond to empty grid (should be incorrect)
-<<<<<<< HEAD
-    document.getElementById("nback-response-btn-0")?.click();
-    
-=======
-    document.getElementById("nback-response-btn")?.click();
-    jest.advanceTimersByTime(100);
-
->>>>>>> 6f517307
+    document.getElementById("nback-response-btn-0")?.click();
+    
     // Check feedback shows incorrect
     const feedbackDiv = document.getElementById("nback-feedback");
     expect(feedbackDiv?.textContent).toContain("Incorrect!");
 
     const grid = document.getElementById("nback-grid") as HTMLElement;
     expect(grid.style.border).toContain("3px solid #cc0000");
-<<<<<<< HEAD
     
     jest.advanceTimersByTime(1750); // 750ms stimulus + 500ms ISI + 500ms feedback
-=======
-
-    jest.advanceTimersByTime(2151); // 750ms stimulus + 500ms ISI + 500ms feedback + 400ms remaining feedback + 1ms to complete trial
->>>>>>> 6f517307
     await expectFinished();
   });
 
@@ -601,15 +524,8 @@
 
     // Wait for stimulus to end and respond during ISI
     jest.advanceTimersByTime(700); // 500ms stimulus + 200ms into ISI
-<<<<<<< HEAD
     document.getElementById("nback-response-btn-0")?.click();
     jest.advanceTimersByTime(800); // Remaining 800ms of ISI
-=======
-    document.getElementById("nback-response-btn")?.click();
-
-    // Should still wait remaining ISI + feedback duration
-    jest.advanceTimersByTime(801); // Remaining 800ms of ISI + 0ms feedback + 1ms to complete trial
->>>>>>> 6f517307
     await expectFinished();
   });
 
@@ -633,15 +549,8 @@
 
     // Wait for stimulus to end and respond during ISI
     jest.advanceTimersByTime(700); // 500ms stimulus + 200ms into ISI
-<<<<<<< HEAD
     document.getElementById("nback-response-btn-0")?.click();
     jest.advanceTimersByTime(1100); // Remaining 800ms of ISI + 300ms feedback
-=======
-    document.getElementById("nback-response-btn")?.click();
-
-    // Should still wait remaining ISI + feedback duration
-    jest.advanceTimersByTime(1101); // Remaining 800ms of ISI + 300ms feedback + 1ms to complete trial
->>>>>>> 6f517307
     await expectFinished();
   });
 
@@ -664,13 +573,8 @@
     ]);
 
     // Respond to trigger feedback period
-<<<<<<< HEAD
-    document.getElementById("nback-response-btn-0")?.click();
-    
-=======
-    document.getElementById("nback-response-btn")?.click();
-
->>>>>>> 6f517307
+    document.getElementById("nback-response-btn-0")?.click();
+    
     // Check that button is disabled after response even when feedback_duration is 0
     const button = document.getElementById("nback-response-btn-0") as HTMLButtonElement;
     expect(button.disabled).toBe(true);
@@ -697,32 +601,16 @@
       },
     ]);
 
-<<<<<<< HEAD
-    jest.advanceTimersByTime(1250); // 750ms stimulus + 500ms ISI
-    
-=======
-    // Wait for stimulus to display
-    jest.advanceTimersByTime(750);
-
-    // Wait for ISI without making a response
-    jest.advanceTimersByTime(1000);
-
->>>>>>> 6f517307
+    jest.advanceTimersByTime(1250); // 750ms stimulus + 500ms ISI
+    
     // Check that no feedback is shown (no text in feedback div and no border)
     const feedbackDiv = document.getElementById("nback-feedback");
     const grid = document.getElementById("nback-grid") as HTMLElement;
 
     expect(feedbackDiv?.textContent || "").toBe("Correct! (999ms)"); // Dummy text is present
     expect(feedbackDiv?.style.visibility || "").toBe("hidden"); // But hidden from view
-<<<<<<< HEAD
     expect(grid?.style.border || "").not.toContain("3px solid #cc0000");
     jest.advanceTimersByTime(1); // 1ms to complete trial
-=======
-    expect(grid?.style.border || "").not.toContain("6px solid");
-
-    // Complete the trial - total duration should be 750 + 500 + 0 = 1250ms
-    jest.advanceTimersByTime(1); // 1ms to trigger trial end
->>>>>>> 6f517307
     await expectFinished();
 
     // Verify the trial ended correctly with no response
@@ -730,7 +618,6 @@
     expect(data.response).toBe(null); // No button was pressed
     expect(data.correct).toBe(true); // Correct because is_target is false and no response was made
   });
-<<<<<<< HEAD
 
   /**
    * Test 23: Null stimulus duration with ISI and feedback
@@ -963,6 +850,4 @@
     }).toThrow("match_index (-1) must be a valid index within the buttons array (length 2).");
   });
 
-=======
->>>>>>> 6f517307
 });