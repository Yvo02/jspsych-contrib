var jsPsychHtmlVasResponse = (function (jspsych) {
  "use strict";

  const info = {
    name: "html-vas-response",
    version: "2.1.0",
    parameters: {
      /** The string to be displayed. */
      stimulus: {
        type: jspsych.ParameterType.HTML_STRING,
        pretty_name: "Stimulus",
        default: undefined,
      },
      /** Specifies the labels to be displayed, equally spaced along the scale, as in jspsych-html-slider-response. */
      labels: {
        type: jspsych.ParameterType.HTML_STRING,
        pretty_name: "Labels",
        default: [],
        array: true,
      },
      /** A function called when the participant clicks on the scale.
       * The current location of the participant's response (between 0 and 1) is provided as an input. */
      resp_fcn: {
        type: jspsych.ParameterType.FUNCTION,
        pretty_name: "Response function",
        default: null,
      },
      /** Specifies whether smaller vertical tick marks should accompany the labels. */
      ticks: {
        type: jspsych.ParameterType.BOOL,
        pretty_name: "Ticks",
        default: true,
      },
      /** If the scale should have some set of discrete clickable points (such that the tick mark will be rounded to the nearest such point),
       * this parameter can be used specify the number of such points. If not, set this to `0`. */
      n_scale_points: {
        type: jspsych.ParameterType.INT,
        pretty_name: "Number of scale points",
        default: null,
      },
      /* Marker type. Options are "vline" (vertical line, default), "cross" (X shape), "circle", and "square". */
      marker_type: {
        type: jspsych.ParameterType.STRING,
        pretty_name: "Marker type",
        default: 'vline'
      },
      /** Allows the user to drag the response marker */
      marker_draggable: {
        type: jspsych.ParameterType.BOOL,
        pretty_name: "Marker draggable",
        default: true,
      },
      /* Size of marker in pixels */
      marker_size: {
        type: jspsych.ParameterType.INT,
        pretty_name: "Marker size",
        default: 30,
      },
      /** The width of the clickable region around the VAS in pixels.
       * If left `null`, then the width will be equal to the widest element in the display. */
      scale_width: {
        type: jspsych.ParameterType.INT,
        pretty_name: "VAS width",
        default: null,
      },
      /** The height of the clickable region around the VAS in pixels. */
      scale_height: {
        type: jspsych.ParameterType.INT,
        pretty_name: "VAS height",
        default: 40,
      },
      /** The width of the horizontal line as a percentage of the width of the clickable region (capped at 100).
       * Setting this to less than 100 makes it easier for the user to select the extreme ends of the scale. */
      hline_pct: {
        type: jspsych.ParameterType.INT,
        pretty_name: "Horizontal line width percentage",
        default: 100,
      },
      /** The colour of the scale (the horizontal line). Anything that would make a valid CSS `background` property can be used here. */
      scale_colour: {
        type: jspsych.ParameterType.STRING,
        pretty_name: "Scale colour",
        default: "black",
      },
      /** The style of the cursor when the clickable part of the scale is hovered over. */
      scale_cursor: {
        type: jspsych.ParameterType.STRING,
        pretty_name: "Scale cursor",
        default: "pointer",
      },
      /** Additional attributes of the response marker SVG. Changing this can further customize the marker's appearance. */
      marker_svg_attrs: {
        type: jspsych.ParameterType.STRING,
        pretty_name: "Marker attributes",
        default: 'stroke="black" stroke-width="2" stroke-opacity="0.5"',
      },
      /** The colour of the tick marks on the scale. Anything that would make a valid CSS `background` property can be used here. */
      tick_colour: {
        type: jspsych.ParameterType.STRING,
        pretty_name: "tick colour",
        default: "black",
      },
      /** The content to be displayed below the stimulus. */
      prompt: {
        type: jspsych.ParameterType.HTML_STRING,
        pretty_name: "Prompt",
        default: null,
      },
      /** The text of the button that will submit the response. */
      button_label: {
        type: jspsych.ParameterType.HTML_STRING,
        pretty_name: "Button label",
        default: "Continue",
      },
      /** If `true`, the participant must select a response on the VAS before the trial can advance. */
      required: {
        type: jspsych.ParameterType.BOOL,
        pretty_name: "Response required",
        default: false,
      },
      /** The duration, in milliseconds, for which the stimulus is visible.
       * If `null`, the stimulus is visible for the duration of the trial. */
      stimulus_duration: {
        type: jspsych.ParameterType.INT,
        pretty_name: "Stimulus duration",
        default: null,
      },
      /**
       * The duration of the trial, in milliseconds.
       * Once this time elapses, the trial ends and any response is recorded.
       * If `null`, the trial continues indefinitely.
       */
      trial_duration: {
        type: jspsych.ParameterType.INT,
        pretty_name: "Trial duration",
        default: null,
      },
      /**
       * If `false`, the participant's clicking the continue button does not end the trial (but does prevent any changes to the VAS response),
       * and the trial ends when `trial_duration` has elapsed.
       */
      response_ends_trial: {
        type: jspsych.ParameterType.BOOL,
        pretty_name: "Response ends trial",
        default: true,
      },
    },
    data: {
      /** The response time in milliseconds for the participant to make a response.
       * The time is measured from when the stimulus first appears on the screen until the participant's response. */
      rt: {
        type: jspsych.ParameterType.INT,
      },
      /** The value selected, between 0 and 1. 0 is the leftmost point on the scale,
       * 1 is the rightmost point, and 0.5 is exactly in the middle. */
      response: {
        type: jspsych.ParameterType.FLOAT,
      },
      /** The stimulus displayed during the trial. */
      stimulus: {
        type: jspsych.ParameterType.STRING,
      },
      /**
       * A record of the participant's clicks on the scale. Each element in the array is an object
       * with properties `time` and `location`.
       */
      clicks: {
        type: jspsych.ParameterType.COMPLEX,
        array: true,
        nested: {
          /** The time of the click, in milliseconds since the trial began. */
          time: {
            type: jspsych.ParameterType.INT,
          },
          /** The location of the click on the VAS, from 0 to 1. */
          location: {
            type: jspsych.ParameterType.FLOAT,
          },
        },
      },
    },
    citations: {
      apa: "Kinley, I. (2022). A jsPsych plugin for visual analogue scales. PsyArXiv. https://doi.org/10.31234/osf.io/avj92 ",
      bibtex:
        "@article{Kinley2022jsPsych, 	author = {Kinley, Isaac}, 	journal = {PsyArXiv}, 	doi = {10.31234/osf.io/avj92}, 	issn = {2331-8422}, 	year = {2022}, 	month = {mar 7}, 	title = {A {jsPsych} plugin for visual analogue scales}, 	url = {https://osf.io/preprints/psyarxiv/avj92}, 	howpublished = {https://osf.io/preprints/psyarxiv/avj92}, }  ",
    },
  };

  /**
   * **html-vas-response**
   *
   * jsPsych plugin for a visual analogue scale (VAS) response.
   * @author Isaac Kinley
   */
  class jsPsychHtmlVasResponsePlugin {
    constructor(jsPsych) {
      this.jsPsych = jsPsych;
    }
    trial(display_element, trial) {
      // constrain hline_pct to < 100
      if (trial.hline_pct > 100) {
        console.log("hline_pct is greater than 100! This makes no sense. Setting to 100.");
        trial.hline_pct = 100;
      }
      // half of the thumb width value from jspsych.css, used to adjust the label positions
      var half_thumb_width = 7.5;
      var html = '<div id="jspsych-html-vas-response-wrapper" style="margin: 50px 0px;">';
      html += '<div id="jspsych-html-vas-response-stimulus">' + trial.stimulus + "</div>";
      html +=
        '<div class="jspsych-html-vas-response-container" style="position:relative; margin: 0 auto 3em auto; ';
      if (trial.scale_width !== null) {
        html += "width:" + trial.scale_width + "px;";
      } else {
        html += "width:auto;";
      }
      html += '">';
      
      // Create clickable container for VAS
      html +=
        '<div id="jspsych-html-vas-response-clickable" style="position: relative; left: 0px; top: 0px; ' + 
        'height: ' + trial.scale_height + 'px; ' +
        'width: 100%; ' +
        'z-index: 999; ' +
        "cursor: " + trial.scale_cursor + ';' + 
        '">';
      
      // Draw horizontal line in clickable VAS container
      html +=
        '<div id="jspsych-html-vas-response-hline" style="position: relative; background: ' +
<<<<<<< HEAD
        trial.scale_colour + "; " +
        'width: ' + trial.hline_pct + '%; ' +
        'left: ' + (100 - trial.hline_pct)/2 + '%; ' + // Keep the horizontal line centred within clickable region
        'height: 2px; ' +
        'top: ' + (trial.scale_height / 2 - 1) + 'px">';
      
      // Draw response marker, but hide it at first
      var svg = '<svg width="' + trial.marker_size + '" height="' + trial.marker_size + '" ' + 
        'id="jspsych-html-vas-response-marker" style="visibility: hidden; position: absolute; left: 0px; top: ' + -(trial.marker_size/2 - 1) + 'px; ' +
        'xmlns="http://www.w3.org/2000/svg">';
      if (trial.marker_type == 'vline') {
        svg += '<line x1="' + (trial.marker_size/2) + '" x2="' + (trial.marker_size/2) + '" y1="0" y2="' + trial.marker_size + '" ' + trial.marker_svg_attrs + '/>';
      } else if (trial.marker_type == 'cross') {
        svg += '<line x1="1" y1="1" x2="' + (trial.marker_size - 1) + '" y2="' + (trial.marker_size - 1) + '" ' + trial.marker_svg_attrs + '/>' +
          '<line x1="1" y1="' + (trial.marker_size - 1) + '" x2="' + (trial.marker_size - 1) + '" y2="1" ' + trial.marker_svg_attrs + '/>';
      } else if (trial.marker_type == 'circle') {
        svg += '<circle cx="' + (trial.marker_size/2) + '" cy="' + (trial.marker_size/2) + '" r="' + (trial.marker_size/2 - 2) + '" fill="none" ' + trial.marker_svg_attrs + '/>';
      } else if (trial.marker_type == 'square') {
        svg += '<rect width="' + (trial.marker_size - 2) + '" height="' + (trial.marker_size - 2) + '" x="1" y="1" fill="none" ' + trial.marker_svg_attrs + '/>'
      }
      html += svg + '</svg>';

      html += "</div>"; // horizontal line
      html += "</div>"; // clickable region
=======
        trial.scale_colour +
        "; " +
        "width: " +
        trial.hline_pct +
        "%; " +
        "left: " +
        (100 - trial.hline_pct) / 2 +
        "%; " + // Keep the horizontal line centred within clickable region
        "height: 2px; " +
        "top: " +
        (trial.scale_height / 2 - 1) +
        'px">';
      // Draw vertical line, but hide it at first
      html +=
        '<div id="jspsych-html-vas-response-vline" style="visibility: hidden; position: absolute; left: 0px; ' +
        "background-color: " +
        trial.marker_colour +
        "; " +
        "height: " +
        trial.scale_height +
        "px; " +
        "top: " +
        (-trial.scale_height / 2 + 1) +
        "px; " +
        'width: 2px"></div>';
>>>>>>> c071f009

      // Add labels
      html += '<div style="position: relative; ' + // div to align label centers with appropriate points on horizontal line
        'width: ' + trial.hline_pct + '%; ' +
        'left: ' + (100 - trial.hline_pct)/2 + '%; ' +
         '">';
      for (var j = 0; j < trial.labels.length; j++) {
        var label_width_perc = 100 / (trial.labels.length - 1);
        var percent_of_range = j * (100 / (trial.labels.length - 1));
        var percent_dist_from_center = ((percent_of_range - 50) / 50) * 100;
        var offset = (percent_dist_from_center * half_thumb_width) / 100;
<<<<<<< HEAD
        html += '<div style="display: inline-block; position: absolute; ' + 
          'left: ' + percent_of_range + '%; ' +
          '">'
        // html += '<span style="text-align: center; font-size: 80%">' + trial.labels[j] + "</span>";
        html += '<span style="font-size: 80%; position: relative; left: -50%;">' + trial.labels[j] + "</span>";
=======
        html +=
          '<div style="border: 1px solid transparent; display: inline-block; position: absolute; ' +
          "top: " +
          trial.scale_height / 2 +
          "px; " +
          "left:calc(" +
          percent_of_range +
          "% - (" +
          label_width_perc +
          "% / 2) - " +
          offset +
          "px); text-align: center; width: " +
          label_width_perc +
          '%;">';
        html += '<span style="text-align: center; font-size: 80%;">' + trial.labels[j] + "</span>";
>>>>>>> c071f009
        html += "</div>";
      }
      html += "</div>"; // special alignment div

      html += "</div>"; // response container
      html += "</div>"; // response wrapper

      // add prompt
      if (trial.prompt !== null) {
        html += '<div>' + trial.prompt + '</div>';
      }

      // Submit button
      html +=
        '<button id="jspsych-html-vas-response-next" class="jspsych-btn" ' +
        (trial.required ? "disabled" : "") +
        ">" +
        trial.button_label +
        "</button>";

      display_element.innerHTML = html;

      var hline = document.getElementById("jspsych-html-vas-response-hline");
      // Add minor ticks
      if (trial.ticks) {
        for (var j = 0; j < trial.labels.length; j++) {
          var label_width_pct = 100 / (trial.labels.length - 1);
          var pct_of_range = j * (100 / (trial.labels.length - 1));
          var mtick = document.createElement("div");
          mtick.style.position = "absolute";
          mtick.style.height = trial.scale_height / 2 + "px";
          mtick.style.width = "2px";
          mtick.style.top = -(trial.scale_height/4 - 1) + "px";
          mtick.style.background = trial.tick_colour;
          mtick.style.left = (pct_of_range / 100) * hline.clientWidth - 1 + "px";
          hline.appendChild(mtick);
        }
      }

      // Function to move vertical tick
      var ppn_tick = null;
      var vas_enabled = true;
      var clicks = [];
      function update_vas(e) {
        var clickTime = performance.now() - startTime;
        if (!vas_enabled) {
          return;
        }
        var hline = document.getElementById("jspsych-html-vas-response-hline");
        var hline_rect = hline.getBoundingClientRect();
        // What's the x coord of the interaction? Depends on whether e is a click or touch
        var interaction_x = e.clientX ?? e.touches[e.touches.length - 1].clientX;
        // Compute click location as a proportion of VAS horizontal line
        ppn_tick = (interaction_x - hline_rect.left) / hline_rect.width; // Marker location as a proportion from 0 - 1
        ppn_tick = Math.max(Math.min(ppn_tick, 1), 0); // Constrain to 0 - 1
        // Round to nearest increment, if needed
        if (trial.n_scale_points) {
          ppn_tick = Math.round(ppn_tick * (trial.n_scale_points - 1)) / (trial.n_scale_points - 1);
        }
        var marker = document.getElementById("jspsych-html-vas-response-marker");
        marker.style.left = (ppn_tick * hline_rect.width - trial.marker_size/2) + "px";
        marker.style.visibility = "visible"; // idempotent
        var continue_button = document.getElementById("jspsych-html-vas-response-next");
        continue_button.disabled = false;
        // record time series of clicks
        clicks.push({ time: clickTime, location: ppn_tick });
        // call
        if (trial.resp_fcn) {
          trial.resp_fcn(ppn_tick);
        }
<<<<<<< HEAD
      };
      var clickable = document.getElementById("jspsych-html-vas-response-clickable")
      // Dragging makes an ugly "operation forbidden" cursor appear---easiest to just prevent any dragging
      document.addEventListener("dragstart", function(e) {e.preventDefault()});
      // Default interaction listeners
      clickable.addEventListener("mousedown", update_vas);
      clickable.addEventListener("touchstart", update_vas);
=======
      }
      // Dragging makes an ugly "operation forbidden" cursor appear---easiest to just prevent any dragging
      document.addEventListener("dragstart", function (e) {
        e.preventDefault();
      });
      // Make responsive to both clicks and touches
      vas.onclick = update_vas;
>>>>>>> c071f009
      // Logic is more complex for dragging
      if (trial.marker_draggable) {
        // Track mouse state---whether to respond to mouse position depends on mouse position
        var mouse_state = "up"; // or "down"
        document.addEventListener("mousedown", function () {
          mouse_state = "down";
        });
        // document.addEventListener("dblclick", function() {mouse_state = 'down'});
        document.addEventListener("mouseup", function () {
          mouse_state = "up";
        });
        document.addEventListener("dragend", function () {
          mouse_state = "up";
        });
        function drag_update(e, test_mouse_state) {
          var do_update = true;
          test_mouse_state = test_mouse_state ?? true; // test by default
          if (test_mouse_state) {
            if (mouse_state == "up") {
              do_update = false;
            }
          }
          if (do_update) {
            update_vas(e);
          }
        }
<<<<<<< HEAD
        clickable.addEventListener("mousemove", drag_update);
        clickable.addEventListener("drag", drag_update);
        clickable.addEventListener("touchmove", function(e) {
=======
        vas.addEventListener("mousemove", drag_update);
        vas.addEventListener("drag", drag_update);
        vas.addEventListener("touchmove", function (e) {
>>>>>>> c071f009
          e.preventDefault(); // So that whole screen doesn't move in MS Edge
          drag_update(e, false); // Don't test whether mouse is down
        });
      }

      var response = {
        rt: null,
        response: null,
      };

      function end_trial() {
        // save data
        var trialdata = {
          rt: response.rt,
          stimulus: trial.stimulus,
          response: response.response,
          clicks: clicks,
        };

        // next trial
        jsPsych.finishTrial(trialdata);
      }

      var continue_button = document.getElementById("jspsych-html-vas-response-next");
      continue_button.onclick = function () {
        // measure response time
        var endTime = performance.now();
        response.rt = Math.round(endTime - startTime);
        response.response = ppn_tick;
        if (trial.response_ends_trial) {
          end_trial();
        } else {
          vas_enabled = false;
        }
      };

      // hide stimulus if stimulus_duration is set
      if (trial.stimulus_duration !== null) {
        jspsych.pluginAPI.setTimeout(function () {
          var stim = document.getElementById("jspsych-html-vas-response-stimulus");
          stim.style.visibility = "hidden";
        }, trial.stimulus_duration);
      }

      // end trial if trial_duration is set
      if (trial.trial_duration !== null) {
        jspsych.pluginAPI.setTimeout(end_trial, trial.trial_duration);
      }

      var startTime = performance.now();
    }
  }
  jsPsychHtmlVasResponsePlugin.info = info;

  return jsPsychHtmlVasResponsePlugin;
})(jsPsychModule);<|MERGE_RESOLUTION|>--- conflicted
+++ resolved
@@ -42,7 +42,7 @@
       marker_type: {
         type: jspsych.ParameterType.STRING,
         pretty_name: "Marker type",
-        default: 'vline'
+        default: "vline",
       },
       /** Allows the user to drag the response marker */
       marker_draggable: {
@@ -214,45 +214,23 @@
         html += "width:auto;";
       }
       html += '">';
-      
+
       // Create clickable container for VAS
       html +=
-        '<div id="jspsych-html-vas-response-clickable" style="position: relative; left: 0px; top: 0px; ' + 
-        'height: ' + trial.scale_height + 'px; ' +
-        'width: 100%; ' +
-        'z-index: 999; ' +
-        "cursor: " + trial.scale_cursor + ';' + 
+        '<div id="jspsych-html-vas-response-clickable" style="position: relative; left: 0px; top: 0px; ' +
+        "height: " +
+        trial.scale_height +
+        "px; " +
+        "width: 100%; " +
+        "z-index: 999; " +
+        "cursor: " +
+        trial.scale_cursor +
+        ";" +
         '">';
-      
+
       // Draw horizontal line in clickable VAS container
       html +=
         '<div id="jspsych-html-vas-response-hline" style="position: relative; background: ' +
-<<<<<<< HEAD
-        trial.scale_colour + "; " +
-        'width: ' + trial.hline_pct + '%; ' +
-        'left: ' + (100 - trial.hline_pct)/2 + '%; ' + // Keep the horizontal line centred within clickable region
-        'height: 2px; ' +
-        'top: ' + (trial.scale_height / 2 - 1) + 'px">';
-      
-      // Draw response marker, but hide it at first
-      var svg = '<svg width="' + trial.marker_size + '" height="' + trial.marker_size + '" ' + 
-        'id="jspsych-html-vas-response-marker" style="visibility: hidden; position: absolute; left: 0px; top: ' + -(trial.marker_size/2 - 1) + 'px; ' +
-        'xmlns="http://www.w3.org/2000/svg">';
-      if (trial.marker_type == 'vline') {
-        svg += '<line x1="' + (trial.marker_size/2) + '" x2="' + (trial.marker_size/2) + '" y1="0" y2="' + trial.marker_size + '" ' + trial.marker_svg_attrs + '/>';
-      } else if (trial.marker_type == 'cross') {
-        svg += '<line x1="1" y1="1" x2="' + (trial.marker_size - 1) + '" y2="' + (trial.marker_size - 1) + '" ' + trial.marker_svg_attrs + '/>' +
-          '<line x1="1" y1="' + (trial.marker_size - 1) + '" x2="' + (trial.marker_size - 1) + '" y2="1" ' + trial.marker_svg_attrs + '/>';
-      } else if (trial.marker_type == 'circle') {
-        svg += '<circle cx="' + (trial.marker_size/2) + '" cy="' + (trial.marker_size/2) + '" r="' + (trial.marker_size/2 - 2) + '" fill="none" ' + trial.marker_svg_attrs + '/>';
-      } else if (trial.marker_type == 'square') {
-        svg += '<rect width="' + (trial.marker_size - 2) + '" height="' + (trial.marker_size - 2) + '" x="1" y="1" fill="none" ' + trial.marker_svg_attrs + '/>'
-      }
-      html += svg + '</svg>';
-
-      html += "</div>"; // horizontal line
-      html += "</div>"; // clickable region
-=======
         trial.scale_colour +
         "; " +
         "width: " +
@@ -265,38 +243,86 @@
         "top: " +
         (trial.scale_height / 2 - 1) +
         'px">';
-      // Draw vertical line, but hide it at first
+
+      // Draw response marker, but hide it at first
+      var svg =
+        '<svg width="' +
+        trial.marker_size +
+        '" height="' +
+        trial.marker_size +
+        '" ' +
+        'id="jspsych-html-vas-response-marker" style="visibility: hidden; position: absolute; left: 0px; top: ' +
+        -(trial.marker_size / 2 - 1) +
+        "px; " +
+        'xmlns="http://www.w3.org/2000/svg">';
+      if (trial.marker_type == "vline") {
+        svg +=
+          '<line x1="' +
+          trial.marker_size / 2 +
+          '" x2="' +
+          trial.marker_size / 2 +
+          '" y1="0" y2="' +
+          trial.marker_size +
+          '" ' +
+          trial.marker_svg_attrs +
+          "/>";
+      } else if (trial.marker_type == "cross") {
+        svg +=
+          '<line x1="1" y1="1" x2="' +
+          (trial.marker_size - 1) +
+          '" y2="' +
+          (trial.marker_size - 1) +
+          '" ' +
+          trial.marker_svg_attrs +
+          "/>" +
+          '<line x1="1" y1="' +
+          (trial.marker_size - 1) +
+          '" x2="' +
+          (trial.marker_size - 1) +
+          '" y2="1" ' +
+          trial.marker_svg_attrs +
+          "/>";
+      } else if (trial.marker_type == "circle") {
+        svg +=
+          '<circle cx="' +
+          trial.marker_size / 2 +
+          '" cy="' +
+          trial.marker_size / 2 +
+          '" r="' +
+          (trial.marker_size / 2 - 2) +
+          '" fill="none" ' +
+          trial.marker_svg_attrs +
+          "/>";
+      } else if (trial.marker_type == "square") {
+        svg +=
+          '<rect width="' +
+          (trial.marker_size - 2) +
+          '" height="' +
+          (trial.marker_size - 2) +
+          '" x="1" y="1" fill="none" ' +
+          trial.marker_svg_attrs +
+          "/>";
+      }
+      html += svg + "</svg>";
+
+      html += "</div>"; // horizontal line
+      html += "</div>"; // clickable region
+
+      // Add labels
       html +=
-        '<div id="jspsych-html-vas-response-vline" style="visibility: hidden; position: absolute; left: 0px; ' +
-        "background-color: " +
-        trial.marker_colour +
-        "; " +
-        "height: " +
-        trial.scale_height +
-        "px; " +
-        "top: " +
-        (-trial.scale_height / 2 + 1) +
-        "px; " +
-        'width: 2px"></div>';
->>>>>>> c071f009
-
-      // Add labels
-      html += '<div style="position: relative; ' + // div to align label centers with appropriate points on horizontal line
-        'width: ' + trial.hline_pct + '%; ' +
-        'left: ' + (100 - trial.hline_pct)/2 + '%; ' +
-         '">';
+        '<div style="position: relative; ' + // div to align label centers with appropriate points on horizontal line
+        "width: " +
+        trial.hline_pct +
+        "%; " +
+        "left: " +
+        (100 - trial.hline_pct) / 2 +
+        "%; " +
+        '">';
       for (var j = 0; j < trial.labels.length; j++) {
         var label_width_perc = 100 / (trial.labels.length - 1);
         var percent_of_range = j * (100 / (trial.labels.length - 1));
         var percent_dist_from_center = ((percent_of_range - 50) / 50) * 100;
         var offset = (percent_dist_from_center * half_thumb_width) / 100;
-<<<<<<< HEAD
-        html += '<div style="display: inline-block; position: absolute; ' + 
-          'left: ' + percent_of_range + '%; ' +
-          '">'
-        // html += '<span style="text-align: center; font-size: 80%">' + trial.labels[j] + "</span>";
-        html += '<span style="font-size: 80%; position: relative; left: -50%;">' + trial.labels[j] + "</span>";
-=======
         html +=
           '<div style="border: 1px solid transparent; display: inline-block; position: absolute; ' +
           "top: " +
@@ -312,7 +338,6 @@
           label_width_perc +
           '%;">';
         html += '<span style="text-align: center; font-size: 80%;">' + trial.labels[j] + "</span>";
->>>>>>> c071f009
         html += "</div>";
       }
       html += "</div>"; // special alignment div
@@ -322,7 +347,7 @@
 
       // add prompt
       if (trial.prompt !== null) {
-        html += '<div>' + trial.prompt + '</div>';
+        html += "<div>" + trial.prompt + "</div>";
       }
 
       // Submit button
@@ -345,7 +370,7 @@
           mtick.style.position = "absolute";
           mtick.style.height = trial.scale_height / 2 + "px";
           mtick.style.width = "2px";
-          mtick.style.top = -(trial.scale_height/4 - 1) + "px";
+          mtick.style.top = -(trial.scale_height / 4 - 1) + "px";
           mtick.style.background = trial.tick_colour;
           mtick.style.left = (pct_of_range / 100) * hline.clientWidth - 1 + "px";
           hline.appendChild(mtick);
@@ -373,7 +398,7 @@
           ppn_tick = Math.round(ppn_tick * (trial.n_scale_points - 1)) / (trial.n_scale_points - 1);
         }
         var marker = document.getElementById("jspsych-html-vas-response-marker");
-        marker.style.left = (ppn_tick * hline_rect.width - trial.marker_size/2) + "px";
+        marker.style.left = ppn_tick * hline_rect.width - trial.marker_size / 2 + "px";
         marker.style.visibility = "visible"; // idempotent
         var continue_button = document.getElementById("jspsych-html-vas-response-next");
         continue_button.disabled = false;
@@ -383,15 +408,6 @@
         if (trial.resp_fcn) {
           trial.resp_fcn(ppn_tick);
         }
-<<<<<<< HEAD
-      };
-      var clickable = document.getElementById("jspsych-html-vas-response-clickable")
-      // Dragging makes an ugly "operation forbidden" cursor appear---easiest to just prevent any dragging
-      document.addEventListener("dragstart", function(e) {e.preventDefault()});
-      // Default interaction listeners
-      clickable.addEventListener("mousedown", update_vas);
-      clickable.addEventListener("touchstart", update_vas);
-=======
       }
       // Dragging makes an ugly "operation forbidden" cursor appear---easiest to just prevent any dragging
       document.addEventListener("dragstart", function (e) {
@@ -399,7 +415,6 @@
       });
       // Make responsive to both clicks and touches
       vas.onclick = update_vas;
->>>>>>> c071f009
       // Logic is more complex for dragging
       if (trial.marker_draggable) {
         // Track mouse state---whether to respond to mouse position depends on mouse position
@@ -426,15 +441,9 @@
             update_vas(e);
           }
         }
-<<<<<<< HEAD
-        clickable.addEventListener("mousemove", drag_update);
-        clickable.addEventListener("drag", drag_update);
-        clickable.addEventListener("touchmove", function(e) {
-=======
         vas.addEventListener("mousemove", drag_update);
         vas.addEventListener("drag", drag_update);
         vas.addEventListener("touchmove", function (e) {
->>>>>>> c071f009
           e.preventDefault(); // So that whole screen doesn't move in MS Edge
           drag_update(e, false); // Don't test whether mouse is down
         });
