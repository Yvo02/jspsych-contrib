import { JsPsych, JsPsychPlugin, ParameterType, TrialType } from "jspsych";

import { version } from "../package.json";

const info = <const>{
  name: "spatial-nback",
  version: version,
  parameters: {
<<<<<<< HEAD
      /** Number of rows in the spatial grid */
      rows: {
        type: ParameterType.INT,
        default: 3,
      },
      /** Number of columns in the spatial grid */
      cols: {
        type: ParameterType.INT,
        default: 3,
      },
      /** Size of each cell in pixels, this will affect size of whole grid also. If null, defaults to 12vh (12% of viewport height) */
      cell_size: {
        type: ParameterType.INT,
        default: null,
      },
      /** Row position of the stimulus (0-indexed). If null, no stimulus is shown. */
      stimulus_row: {
        type: ParameterType.INT,
        default: null,
      },
      /** Column position of the stimulus (0-indexed). If null, no stimulus is shown. */
      stimulus_col: {
        type: ParameterType.INT,
        default: null,
      },
      /** Whether this trial is a target trial */
      is_target: {
        type: ParameterType.BOOL,
        default: false,
      },
      /** Duration the stimulus is displayed (ms). If null, waits indefinitely for response */
      stimulus_duration: {
        type: ParameterType.INT,
        default: null,
      },
      /** Inter-stimulus interval (ms) */
      isi_duration: {
        type: ParameterType.INT,
        default: 500,
      },
      /** Duration of feedback display (ms) */
      feedback_duration: {
        type: ParameterType.INT,
        default: 0,
      },
      /** Whether to show feedback "Incorrect! (231ms)" after response */
      show_feedback_text: {
        type: ParameterType.BOOL,
        default: true,
      },
      /** Whether to show feedback border around the grid */
      show_feedback_border: {
        type: ParameterType.BOOL,
        default: true,
      },
      /** Labels for the response buttons. First button is for match, second is for no match */
      buttons: {
        type: ParameterType.STRING,
        default: ["MATCH", "NO MATCH"],
        array: true,
      },
      /** Index of the match button in the buttons array */
      match_index: {
        type: ParameterType.INT,
        default: 0,
      },
      /** Color of the stimulus square */
      stimulus_color: {
        type: ParameterType.STRING,
        default: "#0066cc",
      },
      /** Color of correct feedback border */
      correct_color: {
        type: ParameterType.STRING,
        default: "#00cc00",
      },
      /** Color of incorrect feedback border */
      incorrect_color: {
        type: ParameterType.STRING,
        default: "#cc0000",
      },
      /** Instructions to display above the grid */
      instructions: {
        type: ParameterType.STRING,
        default: "",
      },
    },
    data: {
      /** Row position of the stimulus */
      stimulus_row: {
        type: ParameterType.INT,
      },
      /** Column position of the stimulus */
      stimulus_col: {
        type: ParameterType.INT,
      },
      /** Whether this trial was a target */
      is_target: {
        type: ParameterType.BOOL,
      },
      /** Index of button pressed (match_index for match, other indices for no match), null if no response. */
      response: {
        type: ParameterType.INT,
      },
      /** Response time in milliseconds */
      response_time: {
        type: ParameterType.INT,
      },
      /** Whether the response was correct, based on match_index parameter and is_target. */
      correct: {
        type: ParameterType.BOOL,
      },
=======
    /** Number of rows in the spatial grid */
    rows: {
      type: ParameterType.INT,
      default: 3,
    },
    /** Number of columns in the spatial grid */
    cols: {
      type: ParameterType.INT,
      default: 3,
>>>>>>> 6f517307
    },
    /** Size of each cell in pixels, this will affect size of whole grid also */
    cell_size: {
      type: ParameterType.INT,
      default: 125,
    },
    /** Row position of the stimulus (0-indexed). If null, no stimulus is shown. */
    stimulus_row: {
      type: ParameterType.INT,
      default: null,
    },
    /** Column position of the stimulus (0-indexed). If null, no stimulus is shown. */
    stimulus_col: {
      type: ParameterType.INT,
      default: null,
    },
    /** Whether this trial is a target trial */
    is_target: {
      type: ParameterType.BOOL,
      default: false,
    },
    /** Duration the stimulus is displayed (ms) */
    stimulus_duration: {
      type: ParameterType.INT,
      default: 750,
    },
    /** Inter-stimulus interval (ms) */
    isi_duration: {
      type: ParameterType.INT,
      default: 500,
    },
    /** Duration of feedback display (ms) */
    feedback_duration: {
      type: ParameterType.INT,
      default: 0,
    },
    /** Whether to show feedback "Incorrect! (231ms)" after response */
    show_feedback_text: {
      type: ParameterType.BOOL,
      default: true,
    },
    /** Whether to show feedback border around the grid */
    show_feedback_border: {
      type: ParameterType.BOOL,
      default: true,
    },
    /** Text for the response button */
    button_text: {
      type: ParameterType.STRING,
      default: "MATCH",
    },
    /** Color of the stimulus square */
    stimulus_color: {
      type: ParameterType.STRING,
      default: "#0066cc",
    },
    /** Color of correct feedback border */
    correct_color: {
      type: ParameterType.STRING,
      default: "#00cc00",
    },
    /** Color of incorrect feedback border */
    incorrect_color: {
      type: ParameterType.STRING,
      default: "#cc0000",
    },
    /** Instructions to display above the grid */
    instructions: {
      type: ParameterType.STRING,
      default: "Click MATCH",
    },
  },
  data: {
    /** Row position of the stimulus */
    stimulus_row: {
      type: ParameterType.INT,
    },
    /** Column position of the stimulus */
    stimulus_col: {
      type: ParameterType.INT,
    },
    /** Whether this trial was a target */
    is_target: {
      type: ParameterType.BOOL,
    },
    /** Whether participant responded */
    response: {
      type: ParameterType.BOOL,
    },
    /** Response time in milliseconds */
    response_time: {
      type: ParameterType.INT,
    },
    /** Whether the response was correct */
    correct: {
      type: ParameterType.BOOL,
    },
  },
  citations: "__CITATIONS__",
};

type Info = typeof info;

/**
 * **plugin-spatial-nback**
 *
 * Single trial spatial grid stimulus with response collection
 *
 * @author A. Hunter Farhat
 * @version 1.0.0
 * @see {@link https://github.com/farhat60/jspsych-contrib/packages/plugin-spatial-nback}
 */
class SpatialNbackPlugin implements JsPsychPlugin<Info> {
  static info = info;

  constructor(private jsPsych: JsPsych) {}

  trial(display_element: HTMLElement, trial: TrialType<Info>) {
    // Validate grid dimensions
    if (trial.rows <= 1 && trial.cols <= 1) {
      throw new Error("Grid must have more than one cell. Both rows and cols cannot be 1 or less.");
    }

    // Additional validations
    if (trial.rows <= 0 || trial.cols <= 0) {
      throw new Error(
        "Grid dimensions must be positive integers. Rows and cols must be greater than 0."
      );
    }
<<<<<<< HEAD
    
    // Validate match_index
    if (trial.match_index >= trial.buttons.length || trial.match_index < 0) {
      throw new Error(`match_index (${trial.match_index}) must be a valid index within the buttons array (length ${trial.buttons.length}).`);
    }
    
=======

>>>>>>> 6f517307
    // Only validate stimulus position if both row and col are not null
    if (trial.stimulus_row !== null && trial.stimulus_col !== null) {
      if (trial.stimulus_row >= trial.rows || trial.stimulus_col >= trial.cols) {
        throw new Error(
          `Stimulus position (${trial.stimulus_row}, ${trial.stimulus_col}) is outside grid bounds (${trial.rows}x${trial.cols}).`
        );
      }
    }

    let trial_start_time: number;
    let response_allowed = false;
    let response_given = false;
    let button_pressed: number | null = null;
    let stimulus_hidden = false; // Track if stimulus has been hidden

    // Determine if stimulus should be shown
    const show_stimulus = trial.stimulus_row !== null && trial.stimulus_col !== null;

    // Use specified positions or null if not showing stimulus
    const stimulus_row = show_stimulus ? trial.stimulus_row : null;
    const stimulus_col = show_stimulus ? trial.stimulus_col : null;

    const createDisplay = (): void => {
      let html = `<div id="nback-container" style="
        display: flex;
        flex-direction: column;
        gap: 5vh;
      ">`;

      // Instructions at top
      html += `<div id="nback-instructions" style="font-size: clamp(15px, 3vmin, 30px);">${trial.instructions}</div>`;

      // Grid container - centered within content
      html += `<div id="nback-grid-container" style="
        display: flex;
        justify-content: center;
        align-items: center;
      ">`;
<<<<<<< HEAD
      
      // Determine cell size - use 12vh if not specified, otherwise use specified pixels
      const cell_size_style = trial.cell_size !== null ? `${trial.cell_size}px` : '12vh';
=======

      // Calculate grid dimensions based on cell_size parameter
      const cell_size_px = trial.cell_size;
      const grid_width = trial.cols * cell_size_px;
      const grid_height = trial.rows * cell_size_px;

      // Check if grid fits in available space (more conservative sizing)
      const max_width = Math.min(window.innerWidth * 0.8, 600); // Cap at 600px for better UX
      const max_height = Math.min(window.innerHeight * 0.5, 400); // Cap at 400px for better UX

      let final_cell_size: number;
      if (grid_width <= max_width && grid_height <= max_height) {
        // Grid fits, use specified cell size
        final_cell_size = cell_size_px;
      } else {
        // Scale down to fit available space
        const scale_for_width = max_width / grid_width;
        const scale_for_height = max_height / grid_height;
        const scale = Math.min(scale_for_width, scale_for_height);
        final_cell_size = Math.floor(cell_size_px * scale);
      }
>>>>>>> 6f517307

      html += `<div id="nback-grid" style="
        border: 3px solid #000;
        box-sizing: border-box;
        display: inline-block;
      ">`;

      for (let row = 0; row < trial.rows; row++) {
        html += '<div style="display: flex;">';
        for (let col = 0; col < trial.cols; col++) {
          html += `<div id="cell-${row}-${col}" style="
            width: ${cell_size_style};
            height: ${cell_size_style};
            border: 1px solid #ccc;
            box-sizing: border-box;
          "></div>`;
        }
        html += "</div>";
      }
      html += "</div></div>"; // Close grid and grid-container

      // Button and feedback section
      html += `<div id="nback-feedback-section" style="
        display: flex;
        flex-direction: column;
        gap: 1.5vmin;
      ">`;

      // Feedback text first (directly under grid) - uses dummy text with visibility hidden to prevent layout displacement
      html += `<div id="nback-feedback" style="visibility: hidden;">Correct! (999ms)</div>`;
<<<<<<< HEAD
      
      // Buttons second (under feedback text) - using flex layout
      html += `<div id="nback-buttons-container" style="
        display: flex;
        gap: 10px;
        justify-content: center;
      ">`;
      
      // Generate buttons from array
      trial.buttons.forEach((buttonText: string, index: number) => {
        html += `<button id="nback-response-btn-${index}" class="jspsych-btn nback-response-btn" style="margin: 0px 8px" disabled>${buttonText}</button>`;
      });
      
      html += `</div>`; // Close buttons container
      
      html += '</div></div>'; // Close feedback section and main container
      
      display_element.innerHTML = html;

      // Add button event listeners
      trial.buttons.forEach((buttonText: string, index: number) => {
        const button = document.getElementById(`nback-response-btn-${index}`) as HTMLButtonElement;
        button.addEventListener('click', () => handleResponse(index));
      });
=======

      // Button second (under feedback text) - uses standard jsPsych button styling
      html += `<button id="nback-response-btn" class="jspsych-btn nback-response-btn" disabled>${trial.button_text}</button>`;

      html += "</div></div>"; // Close feedback section and main container

      display_element.innerHTML = html;

      // Add button event listener
      const button = document.getElementById("nback-response-btn") as HTMLButtonElement;
      button.addEventListener("click", handleResponse);
>>>>>>> 6f517307
    };

    const startTrial = (): void => {
      // PHASE 1: STIMULUS DISPLAY
      // Show stimulus only if positions are defined (null positions = empty grid)
      if (show_stimulus) {
        const cell = document.getElementById(`cell-${stimulus_row}-${stimulus_col}`) as HTMLElement;
        cell.style.backgroundColor = trial.stimulus_color;
      }

      // TRIAL INITIALIZATION:
      // Enable response collection and record trial start time
      response_allowed = true;
      trial_start_time = performance.now();
      stimulus_hidden = false;
<<<<<<< HEAD
      
      // Enable response buttons for user interaction
      trial.buttons.forEach((buttonText: string, index: number) => {
        const responseButton = document.getElementById(`nback-response-btn-${index}`) as HTMLButtonElement;
        responseButton.disabled = false;
      });

      // PHASE 1 TIMEOUT: Handle stimulus duration
      if (trial.stimulus_duration !== null) {
        // Standard behavior: Hide stimulus after stimulus_duration, then wait for ISI
=======

      // Enable response button for user interaction
      const responseButton = document.getElementById("nback-response-btn") as HTMLButtonElement;
      responseButton.disabled = false;

      // PHASE 1 TIMEOUT: Hide stimulus after stimulus_duration
      // This starts the ISI (Inter-Stimulus Interval) phase
      this.jsPsych.pluginAPI.setTimeout(() => {
        if (show_stimulus) {
          const cell = document.getElementById(
            `cell-${stimulus_row}-${stimulus_col}`
          ) as HTMLElement;
          cell.style.backgroundColor = "";
        }
        // Signify end of stimulus phase
        stimulus_hidden = true;

        // PHASE 2: ISI (Inter-Stimulus Interval)
        // After ISI duration, handle cases where no response was given
>>>>>>> 6f517307
        this.jsPsych.pluginAPI.setTimeout(() => {
          if (show_stimulus) {
            const cell = document.getElementById(`cell-${stimulus_row}-${stimulus_col}`) as HTMLElement;
            cell.style.backgroundColor = '';
          }
          // Signify end of stimulus phase
          stimulus_hidden = true;
          
          // PHASE 2: ISI (Inter-Stimulus Interval) 
          // After ISI duration, handle cases where no response was given
          this.jsPsych.pluginAPI.setTimeout(() => {
            handleNoResponse(); // Let handleNoResponse() do its own validation
          }, trial.isi_duration);
        }, trial.stimulus_duration);
      }
      // If stimulus_duration is null, stimulus stays visible until response
      // No timeout is set - trial waits indefinitely for user response
    };

    const handleResponse = (buttonIndex: number): void => {
      // RESPONSE VALIDATION:
      // Only process if response is allowed and hasn't been given yet
      if (!response_allowed || response_given) return;

      // RESPONSE PROCESSING:
      // Disable further responses and record response time and button pressed
      response_allowed = false;
      response_given = true;
      button_pressed = buttonIndex;
      const response_time = performance.now() - trial_start_time;

      // CORRECTNESS LOGIC:
      // Match button determined by match_index parameter, other buttons are for no match
      // If stimulus positions are null (empty grid), only "No Match" buttons are correct
      // If stimulus is shown, correctness depends on is_target parameter and button pressed
      let is_correct: boolean;
      if (!show_stimulus) {
        // Empty grid: only "No Match" buttons (not match_index) are correct
        is_correct = (buttonIndex !== trial.match_index);
      } else {
        // Stimulus shown: Match button correct if is_target, No Match buttons correct if !is_target
        is_correct = (buttonIndex === trial.match_index && trial.is_target) || (buttonIndex !== trial.match_index && !trial.is_target);
      }

      // TIMING CLEANUP:
      // Clear any pending timeouts since user responded
      // Now, remaining timeouts will be handled in showFeedback()
      this.jsPsych.pluginAPI.clearAllTimeouts();

      // PHASE 3: FEEDBACK
      // Show feedback with appropriate timing (made_response = true)
      showFeedback(is_correct, response_time, true);
    };

    const handleNoResponse = (): void => {
      // NO RESPONSE VALIDATION:
      // Only process if response was allowed and hasn't been given yet
      if (!response_allowed || response_given) return;

      // NO RESPONSE PROCESSING:
      // Mark that trial is complete without response
      response_allowed = false;
      response_given = true;

      // CORRECTNESS LOGIC:
      // No response means no button was pressed
      // If stimulus positions are null (empty grid), not responding is correct (same as pressing "No Match")
      // If stimulus is shown, correctness is opposite of is_target (correct to not respond to non-targets)
      const is_correct = show_stimulus ? !trial.is_target : true;

      // PHASE 3: FEEDBACK
      // Show feedback with appropriate timing (made_response = false)
      showFeedback(is_correct, null, false);
    };

    const showFeedback = (
      is_correct: boolean,
      response_time: number | null,
      made_response: boolean
    ): void => {
      // TIMING CALCULATION:
      // Calculate how much time has elapsed since trial start to determine remaining time
      const elapsed_time = performance.now() - trial_start_time;

      // TOTAL TRIAL DURATION:
<<<<<<< HEAD
      let remaining_time: number;
      if (trial.stimulus_duration === null) {
        // When stimulus_duration is null, after response we do: ISI + feedback
        const isi_time = (trial.isi_duration === null || trial.isi_duration === 0) ? 0 : trial.isi_duration;
        remaining_time = isi_time + trial.feedback_duration;
      } else {
        // Standard timing: stimulus_duration + isi_duration + feedback_duration
        const total_trial_time = trial.stimulus_duration + trial.isi_duration + trial.feedback_duration;
        remaining_time = Math.max(0, total_trial_time - elapsed_time);
      }
=======
      // Each trial has 3 phases: stimulus display + ISI + feedback
      // Total time = stimulus_duration + isi_duration + feedback_duration
      const total_trial_time =
        trial.stimulus_duration + trial.isi_duration + trial.feedback_duration;

      // REMAINING TIME:
      // Calculate how much time is left until trial should end
      // This ensures consistent trial timing regardless of when response occurs
      const remaining_time = Math.max(0, total_trial_time - elapsed_time);
>>>>>>> 6f517307

      // BUTTON DISABLING:
      // Always disable buttons after any response to prevent further clicks
      // OR during feedback duration to show user can't respond during feedback
      if (made_response || trial.feedback_duration > 0) {
<<<<<<< HEAD
        trial.buttons.forEach((buttonText: string, index: number) => {
          const button = document.getElementById(`nback-response-btn-${index}`) as HTMLButtonElement;
          if (button) {
            button.disabled = true;
          }
        });
=======
        const button = document.getElementById("nback-response-btn") as HTMLButtonElement;
        if (button) {
          button.disabled = true;
        }
>>>>>>> 6f517307
      }

      // NO FEEDBACK CASE:
      // If neither feedback text nor border is enabled, skip feedback display
      if (!trial.show_feedback_text && !trial.show_feedback_border) {
        // STIMULUS HIDING:
        // Handle remaining stimulus duration if still showing (user responded within stimulus_duration)
        if (show_stimulus && !stimulus_hidden) {
<<<<<<< HEAD
          if (trial.stimulus_duration === null) {
            // Hide stimulus immediately when response is made
            const cell = document.getElementById(`cell-${stimulus_row}-${stimulus_col}`) as HTMLElement;
            cell.style.backgroundColor = '';
          } else {
            const stimulus_end_time = trial.stimulus_duration - elapsed_time;
            if (stimulus_end_time > 0) {
              this.jsPsych.pluginAPI.setTimeout(() => {
                const cell = document.getElementById(`cell-${stimulus_row}-${stimulus_col}`) as HTMLElement;
                cell.style.backgroundColor = '';
              }, stimulus_end_time);
            }
=======
          const stimulus_end_time = trial.stimulus_duration - elapsed_time;
          if (stimulus_end_time > 0) {
            this.jsPsych.pluginAPI.setTimeout(() => {
              const cell = document.getElementById(
                `cell-${stimulus_row}-${stimulus_col}`
              ) as HTMLElement;
              cell.style.backgroundColor = "";
            }, stimulus_end_time);
>>>>>>> 6f517307
          }
        }

        // TRIAL ENDING:
        // Always wait for the full trial duration (rest of ISI + feedback duration)
        this.jsPsych.pluginAPI.setTimeout(() => {
          endTrial(is_correct, response_time, made_response);
        }, remaining_time);
        return;
      }

      // FEEDBACK FLASH PREVENTION:
      // If feedback_duration is 0 and no response was made, don't show feedback
      // This prevents a brief flash of feedback when feedback_duration is 0
      if (trial.feedback_duration === 0 && !made_response) {
        // STIMULUS HIDING:
        // Hide stimulus at the right time if still showing
        if (show_stimulus && !stimulus_hidden) {
<<<<<<< HEAD
          if (trial.stimulus_duration === null) {
            // Hide stimulus immediately when response is made
            const cell = document.getElementById(`cell-${stimulus_row}-${stimulus_col}`) as HTMLElement;
            cell.style.backgroundColor = '';
          } else {
            const stimulus_end_time = trial.stimulus_duration - elapsed_time;
            if (stimulus_end_time > 0) {
              this.jsPsych.pluginAPI.setTimeout(() => {
                const cell = document.getElementById(`cell-${stimulus_row}-${stimulus_col}`) as HTMLElement;
                cell.style.backgroundColor = '';
              }, stimulus_end_time);
            }
=======
          const stimulus_end_time = trial.stimulus_duration - elapsed_time;
          if (stimulus_end_time > 0) {
            this.jsPsych.pluginAPI.setTimeout(() => {
              const cell = document.getElementById(
                `cell-${stimulus_row}-${stimulus_col}`
              ) as HTMLElement;
              cell.style.backgroundColor = "";
            }, stimulus_end_time);
>>>>>>> 6f517307
          }
        }

        // TRIAL ENDING:
        // End trial after remaining time without showing feedback
        this.jsPsych.pluginAPI.setTimeout(() => {
          endTrial(is_correct, response_time, made_response);
        }, remaining_time);
        return;
      }

      // FEEDBACK DISPLAY:
      // Show feedback when feedback_duration > 0 OR when response was made

      // Initialize feedback elements
      const grid = document.getElementById("nback-grid") as HTMLElement;
      const feedback_div = document.getElementById("nback-feedback") as HTMLElement;
      const stimulus_cell = show_stimulus
        ? (document.getElementById(`cell-${stimulus_row}-${stimulus_col}`) as HTMLElement)
        : null;

      // Handle different timing scenarios
      if (trial.stimulus_duration === null && made_response) {
        // When stimulus_duration is null and response was made: ISI first, then feedback
        const isi_time = (trial.isi_duration === null || trial.isi_duration === 0) ? 0 : trial.isi_duration;
        
        // Hide stimulus immediately
        if (stimulus_cell) {
          stimulus_cell.style.backgroundColor = '';
        }
        
        // Wait for ISI, then show feedback
        // This works slightly differently than standard behavior: does not show feedback immediately for all remaining time
        this.jsPsych.pluginAPI.setTimeout(() => {
          // BORDER FEEDBACK:
          if (trial.show_feedback_border) {
            grid.style.border = `3px solid ${is_correct ? trial.correct_color : trial.incorrect_color}`;
          }

          // TEXT FEEDBACK:
          if (trial.show_feedback_text) {
            let feedback_text = is_correct ? 'Correct!' : 'Incorrect!';
            if (response_time !== null) {
              feedback_text += ` (${Math.round(response_time)}ms)`;
            }
            feedback_div.textContent = feedback_text;
            feedback_div.style.color = is_correct ? trial.correct_color : trial.incorrect_color;
            feedback_div.style.visibility = 'visible';
          }
        }, isi_time);
      } else {
        // Standard behavior: show feedback immediately
        // BORDER FEEDBACK:
        if (trial.show_feedback_border) {
          grid.style.border = `3px solid ${is_correct ? trial.correct_color : trial.incorrect_color}`;
        }

<<<<<<< HEAD
        // TEXT FEEDBACK:
        if (trial.show_feedback_text) {
          let feedback_text = is_correct ? 'Correct!' : 'Incorrect!';
          if (response_time !== null) {
            feedback_text += ` (${Math.round(response_time)}ms)`;
          }
          feedback_div.textContent = feedback_text;
          feedback_div.style.color = is_correct ? trial.correct_color : trial.incorrect_color;
          feedback_div.style.visibility = 'visible';
        }
=======
      // TEXT FEEDBACK:
      // Show feedback text with response time if available
      if (trial.show_feedback_text) {
        let feedback_text = is_correct ? "Correct!" : "Incorrect!";
        if (response_time !== null) {
          feedback_text += ` (${Math.round(response_time)}ms)`;
        }
        feedback_div.textContent = feedback_text;
        feedback_div.style.color = is_correct ? trial.correct_color : trial.incorrect_color;
        feedback_div.style.visibility = "visible";
>>>>>>> 6f517307
      }

      // STIMULUS HIDING:
      // Hide stimulus at the right time if still showing
      if (show_stimulus && !stimulus_hidden) {
<<<<<<< HEAD
        if (trial.stimulus_duration === null) {
          // If stimulus_duration is null, hide stimulus immediately when response is made
          if (made_response && stimulus_cell) {
            stimulus_cell.style.backgroundColor = '';
          }
        } else {
          // Standard behavior: hide stimulus at predetermined time
          const stimulus_end_time = trial.stimulus_duration - elapsed_time;
          if (stimulus_end_time > 0) {
            this.jsPsych.pluginAPI.setTimeout(() => {
              if (stimulus_cell) {
                stimulus_cell.style.backgroundColor = '';
              }
            }, stimulus_end_time);
          }
=======
        const stimulus_end_time = trial.stimulus_duration - elapsed_time;
        if (stimulus_end_time > 0) {
          this.jsPsych.pluginAPI.setTimeout(() => {
            if (stimulus_cell) {
              stimulus_cell.style.backgroundColor = "white";
            }
          }, stimulus_end_time);
>>>>>>> 6f517307
        }
      }

      // TRIAL ENDING:
      // End trial after remaining time, ensuring consistent total trial duration
      this.jsPsych.pluginAPI.setTimeout(() => {
        endTrial(is_correct, response_time, made_response);
      }, remaining_time);
    };

    const endTrial = (
      is_correct: boolean,
      response_time: number | null,
      made_response: boolean
    ): void => {
      // CLEANUP: Clear any remaining timeouts
      this.jsPsych.pluginAPI.clearAllTimeouts();

      // Prepare trial data
      const trial_data = {
        stimulus_row: stimulus_row,
        stimulus_col: stimulus_col,
        is_target: trial.is_target,
        response: button_pressed,
        response_time: response_time,
        correct: is_correct,
      };

      // End trial
      this.jsPsych.finishTrial(trial_data);
    };

    // Initialize the trial
    createDisplay();
    startTrial();
  }
}

export default SpatialNbackPlugin;<|MERGE_RESOLUTION|>--- conflicted
+++ resolved
@@ -6,7 +6,6 @@
   name: "spatial-nback",
   version: version,
   parameters: {
-<<<<<<< HEAD
       /** Number of rows in the spatial grid */
       rows: {
         type: ParameterType.INT,
@@ -119,116 +118,8 @@
       correct: {
         type: ParameterType.BOOL,
       },
-=======
-    /** Number of rows in the spatial grid */
-    rows: {
-      type: ParameterType.INT,
-      default: 3,
     },
-    /** Number of columns in the spatial grid */
-    cols: {
-      type: ParameterType.INT,
-      default: 3,
->>>>>>> 6f517307
-    },
-    /** Size of each cell in pixels, this will affect size of whole grid also */
-    cell_size: {
-      type: ParameterType.INT,
-      default: 125,
-    },
-    /** Row position of the stimulus (0-indexed). If null, no stimulus is shown. */
-    stimulus_row: {
-      type: ParameterType.INT,
-      default: null,
-    },
-    /** Column position of the stimulus (0-indexed). If null, no stimulus is shown. */
-    stimulus_col: {
-      type: ParameterType.INT,
-      default: null,
-    },
-    /** Whether this trial is a target trial */
-    is_target: {
-      type: ParameterType.BOOL,
-      default: false,
-    },
-    /** Duration the stimulus is displayed (ms) */
-    stimulus_duration: {
-      type: ParameterType.INT,
-      default: 750,
-    },
-    /** Inter-stimulus interval (ms) */
-    isi_duration: {
-      type: ParameterType.INT,
-      default: 500,
-    },
-    /** Duration of feedback display (ms) */
-    feedback_duration: {
-      type: ParameterType.INT,
-      default: 0,
-    },
-    /** Whether to show feedback "Incorrect! (231ms)" after response */
-    show_feedback_text: {
-      type: ParameterType.BOOL,
-      default: true,
-    },
-    /** Whether to show feedback border around the grid */
-    show_feedback_border: {
-      type: ParameterType.BOOL,
-      default: true,
-    },
-    /** Text for the response button */
-    button_text: {
-      type: ParameterType.STRING,
-      default: "MATCH",
-    },
-    /** Color of the stimulus square */
-    stimulus_color: {
-      type: ParameterType.STRING,
-      default: "#0066cc",
-    },
-    /** Color of correct feedback border */
-    correct_color: {
-      type: ParameterType.STRING,
-      default: "#00cc00",
-    },
-    /** Color of incorrect feedback border */
-    incorrect_color: {
-      type: ParameterType.STRING,
-      default: "#cc0000",
-    },
-    /** Instructions to display above the grid */
-    instructions: {
-      type: ParameterType.STRING,
-      default: "Click MATCH",
-    },
-  },
-  data: {
-    /** Row position of the stimulus */
-    stimulus_row: {
-      type: ParameterType.INT,
-    },
-    /** Column position of the stimulus */
-    stimulus_col: {
-      type: ParameterType.INT,
-    },
-    /** Whether this trial was a target */
-    is_target: {
-      type: ParameterType.BOOL,
-    },
-    /** Whether participant responded */
-    response: {
-      type: ParameterType.BOOL,
-    },
-    /** Response time in milliseconds */
-    response_time: {
-      type: ParameterType.INT,
-    },
-    /** Whether the response was correct */
-    correct: {
-      type: ParameterType.BOOL,
-    },
-  },
-  citations: "__CITATIONS__",
+  citations: '__CITATIONS__',
 };
 
 type Info = typeof info;
@@ -259,16 +150,12 @@
         "Grid dimensions must be positive integers. Rows and cols must be greater than 0."
       );
     }
-<<<<<<< HEAD
     
     // Validate match_index
     if (trial.match_index >= trial.buttons.length || trial.match_index < 0) {
       throw new Error(`match_index (${trial.match_index}) must be a valid index within the buttons array (length ${trial.buttons.length}).`);
     }
     
-=======
-
->>>>>>> 6f517307
     // Only validate stimulus position if both row and col are not null
     if (trial.stimulus_row !== null && trial.stimulus_col !== null) {
       if (trial.stimulus_row >= trial.rows || trial.stimulus_col >= trial.cols) {
@@ -307,33 +194,9 @@
         justify-content: center;
         align-items: center;
       ">`;
-<<<<<<< HEAD
       
       // Determine cell size - use 12vh if not specified, otherwise use specified pixels
       const cell_size_style = trial.cell_size !== null ? `${trial.cell_size}px` : '12vh';
-=======
-
-      // Calculate grid dimensions based on cell_size parameter
-      const cell_size_px = trial.cell_size;
-      const grid_width = trial.cols * cell_size_px;
-      const grid_height = trial.rows * cell_size_px;
-
-      // Check if grid fits in available space (more conservative sizing)
-      const max_width = Math.min(window.innerWidth * 0.8, 600); // Cap at 600px for better UX
-      const max_height = Math.min(window.innerHeight * 0.5, 400); // Cap at 400px for better UX
-
-      let final_cell_size: number;
-      if (grid_width <= max_width && grid_height <= max_height) {
-        // Grid fits, use specified cell size
-        final_cell_size = cell_size_px;
-      } else {
-        // Scale down to fit available space
-        const scale_for_width = max_width / grid_width;
-        const scale_for_height = max_height / grid_height;
-        const scale = Math.min(scale_for_width, scale_for_height);
-        final_cell_size = Math.floor(cell_size_px * scale);
-      }
->>>>>>> 6f517307
 
       html += `<div id="nback-grid" style="
         border: 3px solid #000;
@@ -364,7 +227,6 @@
 
       // Feedback text first (directly under grid) - uses dummy text with visibility hidden to prevent layout displacement
       html += `<div id="nback-feedback" style="visibility: hidden;">Correct! (999ms)</div>`;
-<<<<<<< HEAD
       
       // Buttons second (under feedback text) - using flex layout
       html += `<div id="nback-buttons-container" style="
@@ -389,19 +251,6 @@
         const button = document.getElementById(`nback-response-btn-${index}`) as HTMLButtonElement;
         button.addEventListener('click', () => handleResponse(index));
       });
-=======
-
-      // Button second (under feedback text) - uses standard jsPsych button styling
-      html += `<button id="nback-response-btn" class="jspsych-btn nback-response-btn" disabled>${trial.button_text}</button>`;
-
-      html += "</div></div>"; // Close feedback section and main container
-
-      display_element.innerHTML = html;
-
-      // Add button event listener
-      const button = document.getElementById("nback-response-btn") as HTMLButtonElement;
-      button.addEventListener("click", handleResponse);
->>>>>>> 6f517307
     };
 
     const startTrial = (): void => {
@@ -417,7 +266,6 @@
       response_allowed = true;
       trial_start_time = performance.now();
       stimulus_hidden = false;
-<<<<<<< HEAD
       
       // Enable response buttons for user interaction
       trial.buttons.forEach((buttonText: string, index: number) => {
@@ -428,27 +276,6 @@
       // PHASE 1 TIMEOUT: Handle stimulus duration
       if (trial.stimulus_duration !== null) {
         // Standard behavior: Hide stimulus after stimulus_duration, then wait for ISI
-=======
-
-      // Enable response button for user interaction
-      const responseButton = document.getElementById("nback-response-btn") as HTMLButtonElement;
-      responseButton.disabled = false;
-
-      // PHASE 1 TIMEOUT: Hide stimulus after stimulus_duration
-      // This starts the ISI (Inter-Stimulus Interval) phase
-      this.jsPsych.pluginAPI.setTimeout(() => {
-        if (show_stimulus) {
-          const cell = document.getElementById(
-            `cell-${stimulus_row}-${stimulus_col}`
-          ) as HTMLElement;
-          cell.style.backgroundColor = "";
-        }
-        // Signify end of stimulus phase
-        stimulus_hidden = true;
-
-        // PHASE 2: ISI (Inter-Stimulus Interval)
-        // After ISI duration, handle cases where no response was given
->>>>>>> 6f517307
         this.jsPsych.pluginAPI.setTimeout(() => {
           if (show_stimulus) {
             const cell = document.getElementById(`cell-${stimulus_row}-${stimulus_col}`) as HTMLElement;
@@ -534,7 +361,6 @@
       const elapsed_time = performance.now() - trial_start_time;
 
       // TOTAL TRIAL DURATION:
-<<<<<<< HEAD
       let remaining_time: number;
       if (trial.stimulus_duration === null) {
         // When stimulus_duration is null, after response we do: ISI + feedback
@@ -545,35 +371,17 @@
         const total_trial_time = trial.stimulus_duration + trial.isi_duration + trial.feedback_duration;
         remaining_time = Math.max(0, total_trial_time - elapsed_time);
       }
-=======
-      // Each trial has 3 phases: stimulus display + ISI + feedback
-      // Total time = stimulus_duration + isi_duration + feedback_duration
-      const total_trial_time =
-        trial.stimulus_duration + trial.isi_duration + trial.feedback_duration;
-
-      // REMAINING TIME:
-      // Calculate how much time is left until trial should end
-      // This ensures consistent trial timing regardless of when response occurs
-      const remaining_time = Math.max(0, total_trial_time - elapsed_time);
->>>>>>> 6f517307
 
       // BUTTON DISABLING:
       // Always disable buttons after any response to prevent further clicks
       // OR during feedback duration to show user can't respond during feedback
       if (made_response || trial.feedback_duration > 0) {
-<<<<<<< HEAD
         trial.buttons.forEach((buttonText: string, index: number) => {
           const button = document.getElementById(`nback-response-btn-${index}`) as HTMLButtonElement;
           if (button) {
             button.disabled = true;
           }
         });
-=======
-        const button = document.getElementById("nback-response-btn") as HTMLButtonElement;
-        if (button) {
-          button.disabled = true;
-        }
->>>>>>> 6f517307
       }
 
       // NO FEEDBACK CASE:
@@ -582,7 +390,6 @@
         // STIMULUS HIDING:
         // Handle remaining stimulus duration if still showing (user responded within stimulus_duration)
         if (show_stimulus && !stimulus_hidden) {
-<<<<<<< HEAD
           if (trial.stimulus_duration === null) {
             // Hide stimulus immediately when response is made
             const cell = document.getElementById(`cell-${stimulus_row}-${stimulus_col}`) as HTMLElement;
@@ -595,16 +402,6 @@
                 cell.style.backgroundColor = '';
               }, stimulus_end_time);
             }
-=======
-          const stimulus_end_time = trial.stimulus_duration - elapsed_time;
-          if (stimulus_end_time > 0) {
-            this.jsPsych.pluginAPI.setTimeout(() => {
-              const cell = document.getElementById(
-                `cell-${stimulus_row}-${stimulus_col}`
-              ) as HTMLElement;
-              cell.style.backgroundColor = "";
-            }, stimulus_end_time);
->>>>>>> 6f517307
           }
         }
 
@@ -623,7 +420,6 @@
         // STIMULUS HIDING:
         // Hide stimulus at the right time if still showing
         if (show_stimulus && !stimulus_hidden) {
-<<<<<<< HEAD
           if (trial.stimulus_duration === null) {
             // Hide stimulus immediately when response is made
             const cell = document.getElementById(`cell-${stimulus_row}-${stimulus_col}`) as HTMLElement;
@@ -636,16 +432,6 @@
                 cell.style.backgroundColor = '';
               }, stimulus_end_time);
             }
-=======
-          const stimulus_end_time = trial.stimulus_duration - elapsed_time;
-          if (stimulus_end_time > 0) {
-            this.jsPsych.pluginAPI.setTimeout(() => {
-              const cell = document.getElementById(
-                `cell-${stimulus_row}-${stimulus_col}`
-              ) as HTMLElement;
-              cell.style.backgroundColor = "";
-            }, stimulus_end_time);
->>>>>>> 6f517307
           }
         }
 
@@ -703,7 +489,6 @@
           grid.style.border = `3px solid ${is_correct ? trial.correct_color : trial.incorrect_color}`;
         }
 
-<<<<<<< HEAD
         // TEXT FEEDBACK:
         if (trial.show_feedback_text) {
           let feedback_text = is_correct ? 'Correct!' : 'Incorrect!';
@@ -714,24 +499,11 @@
           feedback_div.style.color = is_correct ? trial.correct_color : trial.incorrect_color;
           feedback_div.style.visibility = 'visible';
         }
-=======
-      // TEXT FEEDBACK:
-      // Show feedback text with response time if available
-      if (trial.show_feedback_text) {
-        let feedback_text = is_correct ? "Correct!" : "Incorrect!";
-        if (response_time !== null) {
-          feedback_text += ` (${Math.round(response_time)}ms)`;
-        }
-        feedback_div.textContent = feedback_text;
-        feedback_div.style.color = is_correct ? trial.correct_color : trial.incorrect_color;
-        feedback_div.style.visibility = "visible";
->>>>>>> 6f517307
       }
 
       // STIMULUS HIDING:
       // Hide stimulus at the right time if still showing
       if (show_stimulus && !stimulus_hidden) {
-<<<<<<< HEAD
         if (trial.stimulus_duration === null) {
           // If stimulus_duration is null, hide stimulus immediately when response is made
           if (made_response && stimulus_cell) {
@@ -747,15 +519,6 @@
               }
             }, stimulus_end_time);
           }
-=======
-        const stimulus_end_time = trial.stimulus_duration - elapsed_time;
-        if (stimulus_end_time > 0) {
-          this.jsPsych.pluginAPI.setTimeout(() => {
-            if (stimulus_cell) {
-              stimulus_cell.style.backgroundColor = "white";
-            }
-          }, stimulus_end_time);
->>>>>>> 6f517307
         }
       }
 
